--- conflicted
+++ resolved
@@ -2,7 +2,7 @@
 
 from abci.server import ProtocolHandler
 from abci.application import BaseApplication, CodeTypeOk
-from abci.encoding import read_message, write_message
+from abci.encoding import read_messages, write_message
 
 from abci.types_pb2 import (
     Request, Response, ResponseException,
@@ -62,11 +62,11 @@
 
 
 def __deserialze(raw: bytes) -> Request:
-    resp, _ = read_message(BytesIO(raw), Response)
+    resp = next(read_messages(BytesIO(raw), Response))
     return resp
 
+
 def test_handler():
-<<<<<<< HEAD
     app = ExampleApp()
     p = ProtocolHandler(app)
 
@@ -151,45 +151,4 @@
     raw = p.process('set_option', req)
     resp = __deserialze(raw)
     assert resp.set_option.code == CodeTypeOk
-    assert resp.set_option.log == 'name=dave'
-=======
-    p = ProtocolHandler(SApp())
-
-    r = to_response_echo('hello')
-    data = p.process('echo', r)
-    message = next(read_messages(BytesIO(data), types.Response))
-    assert 'echo' == message.WhichOneof("value")
-    assert message.echo.message == 'hello'
-
-    data = p.process('flush', None)
-    message = next(read_messages(BytesIO(data), types.Response))
-    assert 'flush' == message.WhichOneof("value")
-
-    data = p.process('info', None)
-    message = next(read_messages(BytesIO(data), types.Response))
-    assert 'info' == message.WhichOneof("value")
-    assert message.info.data == 'hellothere'
-
-    r = to_request_deliver_tx(b'0x1234')
-    data = p.process('deliver_tx', r)
-    message = next(read_messages(BytesIO(data), types.Response))
-    assert 'deliver_tx' == message.WhichOneof("value")
-    assert message.deliver_tx.code == 0
-    assert message.deliver_tx.data == b'0x1234'
-
-    r = to_request_check_tx(b'0x1234')
-    data = p.process('check_tx', r)
-    message = next(read_messages(BytesIO(data), types.Response))
-    assert 'check_tx' == message.WhichOneof("value")
-    assert message.check_tx.code == 0
-    assert message.check_tx.data == b'0x1234'
-
-    r = to_request_query(data=b'name')
-    data = p.process('query', r)
-    message = next(read_messages(BytesIO(data), types.Response))
-    assert 'query' == message.WhichOneof("value")
-    assert message.query.key == b'name'
-    assert message.query.value == b'dave'
-    assert message.query.code == 0
-    assert message.query.proof == b'0x12'
->>>>>>> 089f096c
+    assert resp.set_option.log == 'name=dave'